--- conflicted
+++ resolved
@@ -1,14 +1,5 @@
 use crate::base64_decode;
-<<<<<<< HEAD
-use crate::error::Error;
-=======
 use crate::{algorithm::Algorithm, error::VerificationError};
-use openssl::bn::BigNum;
-use openssl::hash::MessageDigest;
-use openssl::pkey::PKey;
-use openssl::rsa::Rsa;
-use openssl::sign::Verifier;
->>>>>>> 73bbee87
 use serde_derive::Deserialize;
 
 #[derive(Deserialize, Clone, Debug)]
@@ -40,14 +31,31 @@
     pub fn verify(&self, body: &[u8], signature: &[u8]) -> Result<(), VerificationError> {
         match self.algorithm {
             Algorithm::RS256 => {
-<<<<<<< HEAD
                 #[cfg(feature = "native-ssl")]
                 {
                     use openssl::{
                         bn::BigNum, hash::MessageDigest, pkey::PKey, rsa::Rsa, sign::Verifier,
                     };
-                    let n = BigNum::from_slice(&base64_decode(&self.n)?)?;
-                    let e = BigNum::from_slice(&base64_decode(&self.e)?)?;
+                    let n = BigNum::from_slice(&base64_decode(&self.n).map_err(|e| {
+                        VerificationError::Modulus {
+                            n: self.n.clone(),
+                            source: e.into(),
+                        }
+                    })?)
+                    .map_err(|e| VerificationError::Modulus {
+                        n: self.n.clone(),
+                        source: e.into(),
+                    })?;
+                    let e = BigNum::from_slice(&base64_decode(&self.e).map_err(|e| {
+                        VerificationError::Exponent {
+                            source: e.into(),
+                            e: self.e.clone(),
+                        }
+                    })?)
+                    .map_err(|e| VerificationError::Exponent {
+                        source: e.into(),
+                        e: self.e.clone(),
+                    })?;
                     let key = PKey::from_rsa(Rsa::from_public_components(n, e)?)?;
                     let mut verifier = Verifier::new(MessageDigest::sha256(), &key)?;
                     verifier.update(body)?;
@@ -56,8 +64,14 @@
                 #[cfg(feature = "rust-ssl")]
                 {
                     ring::rsa::PublicKeyComponents {
-                        n: base64_decode(&self.n)?,
-                        e: base64_decode(&self.e)?,
+                        n: base64_decode(&self.n).map_err(|e| VerificationError::Modulus {
+                            n: self.n.clone(),
+                            source: e.into(),
+                        })?,
+                        e: base64_decode(&self.e).map_err(|e| VerificationError::Exponent {
+                            source: e.into(),
+                            e: self.e.clone(),
+                        })?,
                     }
                     .verify(
                         &ring::signature::RSA_PKCS1_2048_8192_SHA256,
@@ -66,32 +80,6 @@
                     )
                     .map_err(Error::from)?
                 }
-=======
-                let n = BigNum::from_slice(&base64_decode(&self.n).map_err(|e| {
-                    VerificationError::Modulus {
-                        n: self.n.clone(),
-                        source: e.into(),
-                    }
-                })?)
-                .map_err(|e| VerificationError::Modulus {
-                    source: e.into(),
-                    n: self.n.clone(),
-                })?;
-                let e = BigNum::from_slice(&base64_decode(&self.e).map_err(|e| {
-                    VerificationError::Exponent {
-                        source: e.into(),
-                        e: self.e.clone(),
-                    }
-                })?)
-                .map_err(|e| VerificationError::Exponent {
-                    source: e.into(),
-                    e: self.e.clone(),
-                })?;
-                let key = PKey::from_rsa(Rsa::from_public_components(n, e)?)?;
-                let mut verifier = Verifier::new(MessageDigest::sha256(), &key)?;
-                verifier.update(body)?;
-                verifier.verify(signature)?;
->>>>>>> 73bbee87
                 Ok(())
             }
             _ => Err(VerificationError::UnsupportedAlgorithm {
