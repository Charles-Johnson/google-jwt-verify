--- conflicted
+++ resolved
@@ -1,25 +1,7 @@
 use std::{error::Error as StdError, fmt::Debug, time::SystemTimeError};
 
 use crate::algorithm::Algorithm;
-<<<<<<< HEAD
 
-#[derive(Debug, PartialEq)]
-pub enum InvalidError {
-    Base64(base64::DecodeError),
-    Json(String),
-    #[cfg(feature = "native-ssl")]
-    OpenSSL(String),
-    #[cfg(feature = "rust-ssl")]
-    Crypto,
-    TokenFormat(String),
-    InvalidClaims(String),
-    InvalidKeyId,
-}
-
-#[derive(Debug, PartialEq)]
-pub enum Error {
-    InvalidToken(InvalidError),
-=======
 use base64::DecodeError;
 use thiserror::Error;
 
@@ -35,7 +17,6 @@
     #[error("failed to determine the current timestamp {0}")]
     CurrentTimestamp(#[from] SystemTimeError),
     #[error("problem with getting public key of token's signature")]
->>>>>>> 73bbee87
     RetrieveKeyFailure,
     #[error(
         "key provider did not provide any JSON Web Keys with the same Key ID as the token's header"
@@ -43,32 +24,32 @@
     KeyDoesNotExist,
 }
 
-<<<<<<< HEAD
-impl From<base64::DecodeError> for Error {
-    fn from(e: base64::DecodeError) -> Self {
-        Error::InvalidToken(InvalidError::Base64(e))
-    }
-}
+// impl<TCE: TokenClaimsError + PartialEq> From<base64::DecodeError> for Error<TCE> {
+//     fn from(e: base64::DecodeError) -> Self {
+//         Error::InvalidToken(InvalidError::Base64(e))
+//     }
+// }
 
-impl From<serde_json::Error> for Error {
-    fn from(e: serde_json::Error) -> Self {
-        Error::InvalidToken(InvalidError::Json(e.to_string()))
-    }
-}
+// impl<TCE: TokenClaimsError + PartialEq> From<serde_json::Error> for Error<TCE> {
+//     fn from(e: serde_json::Error) -> Self {
+//         Error::InvalidToken(TokenValidationError::Json(e.to_string()))
+//     }
+// }
 
 #[cfg(feature = "native-ssl")]
-impl From<openssl::error::ErrorStack> for Error {
+impl<TCE: TokenClaimsError + PartialEq> From<openssl::error::ErrorStack> for Error<TCE> {
     fn from(e: openssl::error::ErrorStack) -> Self {
-        Error::InvalidToken(InvalidError::OpenSSL(e.to_string()))
+        Error::InvalidToken(TokenValidationError::OpenSSL(e.to_string()))
     }
 }
 
 #[cfg(feature = "rust-ssl")]
-impl From<ring::error::Unspecified> for Error {
+impl<TCE: TokenClaimsError + PartialEq> From<ring::error::Unspecified> for Error<TCE> {
     fn from(_: ring::error::Unspecified) -> Self {
         // https://docs.rs/ring/0.17.8/ring/error/struct.Unspecified.html
-        Error::InvalidToken(InvalidError::Crypto)
-=======
+        Error::InvalidToken(TokenValidationError::Crypto)
+    }
+}
 impl<TCE: TokenClaimsError + PartialEq> PartialEq for Error<TCE> {
     fn eq(&self, other: &Self) -> bool {
         matches!((self, other), (Error::InvalidToken(tve1), Error::InvalidToken(tve2)) if tve1 == tve2)
@@ -94,6 +75,12 @@
     Signature(TokenSegmentError),
     #[error(transparent)]
     Json(#[from] JsonDeserializationError),
+    #[cfg(feature = "native-ssl")]
+    #[error("OpenSSL error: {0}")]
+    OpenSSL(String),
+    #[cfg(feature = "rust-ssl")]
+    #[error("Crypto error")]
+    Crypto,
 }
 
 pub trait TokenClaimsError: Debug + StdError + 'static {}
@@ -118,7 +105,7 @@
     }
 }
 
-#[derive(Debug, Error, PartialEq)]
+#[derive(Debug, Error, PartialEq, Eq)]
 pub enum TokenSegmentError {
     #[error(transparent)]
     Decoding(#[from] DecodeError),
@@ -168,6 +155,5 @@
     fn eq(&self, other: &Self) -> bool {
         matches!((self, other), (PublicComponentError::Decoding(de1), PublicComponentError::Decoding(de2)) if de1 == de2)
             || matches!((self, other), (PublicComponentError::BigNumParse(e1), PublicComponentError::BigNumParse(e2)) if e1.to_string() == e2.to_string())
->>>>>>> 73bbee87
     }
 }