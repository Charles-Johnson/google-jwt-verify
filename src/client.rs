use crate::error::Error;
#[cfg(feature = "async")]
use crate::key_provider::AsyncKeyProvider;
#[cfg(feature = "blocking")]
use crate::key_provider::KeyProvider;
use crate::key_provider::GoogleKeyProvider;
use crate::token::IdPayload;
use crate::token::Token;
<<<<<<< HEAD
use crate::unverified_token::UnverifiedToken;
use serde::Deserialize;
=======
use serde::Deserialize as DeserializeTrait;
use serde_derive::{Deserialize, Serialize};
>>>>>>> 166a7328
use std::sync::{Arc, Mutex};

pub type Client = GenericClient<GoogleKeyProvider>;

pub struct GenericClientBuilder<KP> {
    client_id: String,
    key_provider: Arc<Mutex<KP>>,
    check_expiration: bool,
}

impl<KP: Default> GenericClientBuilder<KP> {
    pub fn new(client_id: &str) -> GenericClientBuilder<KP> {
        GenericClientBuilder::<KP> {
            client_id: client_id.to_owned(),
            key_provider: Arc::new(Mutex::new(KP::default())),
            check_expiration: true,
        }
    }
}

impl<KP> GenericClientBuilder<KP> {
    pub fn custom_key_provider<T>(self, provider: T) -> GenericClientBuilder<T> {
        GenericClientBuilder {
            client_id: self.client_id,
            key_provider: Arc::new(Mutex::new(provider)),
            check_expiration: self.check_expiration,
        }
    }
    pub fn unsafe_ignore_expiration(mut self) -> Self {
        self.check_expiration = false;
        self
    }
    pub fn build(self) -> GenericClient<KP> {
        GenericClient {
            client_id: self.client_id,
            key_provider: self.key_provider,
            check_expiration: self.check_expiration,
        }
    }
}

pub struct GenericClient<T> {
    client_id: String,
    key_provider: Arc<Mutex<T>>,
    check_expiration: bool,
}

impl<KP: Default> GenericClient<KP> {
    pub fn builder(client_id: &str) -> GenericClientBuilder<KP> {
        GenericClientBuilder::<KP>::new(client_id)
    }
    pub fn new(client_id: &str) -> GenericClient<KP> {
        GenericClientBuilder::new(client_id).build()
    }
}

#[cfg(feature = "blocking")]
impl<KP: KeyProvider> GenericClient<KP> {
    pub fn verify_token_with_payload<P>(&self, token_string: &str) -> Result<Token<P>, Error>
    where
        for<'a> P: DeserializeTrait<'a>,
    {
        let unverified_token =
            UnverifiedToken::<P>::validate(token_string, self.check_expiration, &self.client_id)?;
        unverified_token.verify(&self.key_provider)
    }

    pub fn verify_token(&self, token_string: &str) -> Result<Token<()>, Error> {
        self.verify_token_with_payload::<()>(token_string)
    }

    pub fn verify_id_token(&self, token_string: &str) -> Result<Token<IdPayload>, Error> {
        self.verify_token_with_payload(token_string)
    }
}

#[cfg(feature = "async")]
impl<KP: AsyncKeyProvider> GenericClient<KP> {
    pub async fn verify_token_with_payload_async<P>(
        &self,
        token_string: &str,
    ) -> Result<Token<P>, Error>
    where
        for<'a> P: Deserialize<'a>,
    {
        let unverified_token =
            UnverifiedToken::<P>::validate(token_string, self.check_expiration, &self.client_id)?;
        unverified_token.verify_async(&self.key_provider).await
    }

    pub async fn verify_token_async(&self, token_string: &str) -> Result<Token<()>, Error> {
        self.verify_token_with_payload_async::<()>(token_string)
            .await
    }

    pub async fn verify_id_token_async(
        &self,
        token_string: &str,
    ) -> Result<Token<IdPayload>, Error> {
        self.verify_token_with_payload_async(token_string).await
    }
}<|MERGE_RESOLUTION|>--- conflicted
+++ resolved
@@ -6,13 +6,9 @@
 use crate::key_provider::GoogleKeyProvider;
 use crate::token::IdPayload;
 use crate::token::Token;
-<<<<<<< HEAD
 use crate::unverified_token::UnverifiedToken;
 use serde::Deserialize;
-=======
-use serde::Deserialize as DeserializeTrait;
-use serde_derive::{Deserialize, Serialize};
->>>>>>> 166a7328
+
 use std::sync::{Arc, Mutex};
 
 pub type Client = GenericClient<GoogleKeyProvider>;
@@ -73,7 +69,7 @@
 impl<KP: KeyProvider> GenericClient<KP> {
     pub fn verify_token_with_payload<P>(&self, token_string: &str) -> Result<Token<P>, Error>
     where
-        for<'a> P: DeserializeTrait<'a>,
+        for<'a> P: Deserialize<'a>,
     {
         let unverified_token =
             UnverifiedToken::<P>::validate(token_string, self.check_expiration, &self.client_id)?;
