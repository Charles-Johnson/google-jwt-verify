--- conflicted
+++ resolved
@@ -39,17 +39,13 @@
   ]
 }"#;
 const AUDIENCE: &'static str =
-<<<<<<< HEAD
     "349879641691-9vg7bgbun62d4a62vpsfs24oguguank6.apps.googleusercontent.com";
 const EMAIL: &'static str = "dan.james.baumann@gmail.com";
 const KIDS: [&str; 2] = [
     "09bcf8028e06537d4d3ae4d84f5c5babcf2c0f0a",
     "a748e9f767159f667a0223318de0b2329e544362",
 ];
-=======
-    "37772117408-qjqo9hca513pdcunumt7gk08ii6te8is.apps.googleusercontent.com";
 const AFTER_EXPIRATION: u64 = 2000000000;
->>>>>>> 73bbee87
 
 #[derive(Default)]
 struct TestKeyProvider {
@@ -88,10 +84,6 @@
 pub fn test_client() {
     let client = Client::builder(AUDIENCE)
         .custom_key_provider(TestKeyProvider::default())
-<<<<<<< HEAD
-        .build();
-    assert_eq!(client.verify_token(TOKEN).map(|_| ()), Err(Error::Expired));
-=======
         .unsafe_mock_timestamp(AFTER_EXPIRATION)
         .build();
     assert_eq!(
@@ -99,11 +91,10 @@
         Err(Error::InvalidToken(TokenValidationError::Claims(
             GoogleSigninClaimsError::Expired {
                 now: AFTER_EXPIRATION,
-                exp: 1526492533
+                exp: 1710950995
             }
         )))
     );
->>>>>>> 73bbee87
 }
 
 #[cfg(feature = "blocking")]
@@ -115,16 +106,11 @@
     let result = client.verify_token(TOKEN).map(|_| ());
     assert_eq!(
         result,
-<<<<<<< HEAD
-        Err(Error::InvalidToken(error::InvalidError::InvalidClaims(
-            "aud".to_string()
-=======
         Err(Error::InvalidToken(TokenValidationError::Claims(
             GoogleSigninClaimsError::InvalidAudience {
                 expected: "invalid client id".into(),
                 found: AUDIENCE.into()
             }
->>>>>>> 73bbee87
         )))
     )
 }
@@ -155,15 +141,10 @@
 #[cfg(feature = "async")]
 #[tokio::test]
 async fn test_client_async() {
-<<<<<<< HEAD
-    let client = TokioClient::builder(AUDIENCE)
-        .custom_key_provider(TestKeyProvider::default())
-=======
     let client = Client::builder(AUDIENCE)
         .custom_key_provider(TestKeyProvider::default())
         .tokio()
         .unsafe_mock_timestamp(AFTER_EXPIRATION)
->>>>>>> 73bbee87
         .build();
     assert_eq!(
         client.verify_token(TOKEN).await.map(|_| ()),
@@ -183,15 +164,6 @@
         .tokio()
         .custom_key_provider(TestKeyProvider::default())
         .build();
-<<<<<<< HEAD
-    let result = client.verify_token_async(TOKEN).await.map(|_| ());
-    assert_eq!(
-        result,
-        Err(Error::InvalidToken(error::InvalidError::InvalidClaims(
-            "aud".to_string()
-        )))
-    );
-=======
     let result = client.verify_token(TOKEN).await.map(|_| ());
     assert_eq!(
         result,
@@ -202,7 +174,6 @@
             }
         )))
     )
->>>>>>> 73bbee87
 }
 
 #[cfg(feature = "async")]
@@ -233,19 +204,7 @@
 }
 
 #[cfg(feature = "async")]
-<<<<<<< HEAD
-async fn verify_token_async(client: &TokioClient) {
-    let result = client.verify_token_async(TOKEN).await;
-    assert!(matches!(
-        result,
-        Err(Error::InvalidToken(error::InvalidError::Json(_)))
-    ));
-    // verify_token_async expects an empty payload, which serde_json tries to parse as '{}'
-    // therefore the token is considered invalid due to failed json parsing:
-    // invalid type: map, expected unit at line 1 column 0
-=======
 async fn verify_token_async(client: &GoogleSigninTokioClient) {
     let result = client.verify_id_token(TOKEN).await;
     assert_eq!(result, Err(Error::KeyDoesNotExist));
->>>>>>> 73bbee87
 }