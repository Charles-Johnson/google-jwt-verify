use std::sync::Arc;

use super::*;
<<<<<<< HEAD
=======
#[cfg(feature = "async")]
use crate::client::TokioClient;
use crate::error::Error;
>>>>>>> 53555d18
use crate::jwk::JsonWebKey;
use crate::jwk::JsonWebKeySet;
#[cfg(feature = "async")]
use crate::key_provider::AsyncKeyProvider;
#[cfg(feature = "blocking")]
use crate::key_provider::KeyProvider;
<<<<<<< HEAD
use crate::error::Error;
=======
#[cfg(feature = "async")]
use futures::future::join_all;
>>>>>>> 53555d18

#[cfg(feature = "async")]
use async_trait::async_trait;

const TOKEN: &'static str = "eyJhbGciOiJSUzI1NiIsImtpZCI6ImE3NDhlOWY3NjcxNTlmNjY3YTAyMjMzMThkZTBiMjMyOWU1NDQzNjIifQ.eyJhenAiOiIzNzc3MjExNzQwOC1xanFvOWhjYTUxM3BkY3VudW10N2drMDhpaTZ0ZThpcy5hcHBzLmdvb2dsZXVzZXJjb250ZW50LmNvbSIsImF1ZCI6IjM3NzcyMTE3NDA4LXFqcW85aGNhNTEzcGRjdW51bXQ3Z2swOGlpNnRlOGlzLmFwcHMuZ29vZ2xldXNlcmNvbnRlbnQuY29tIiwic3ViIjoiMTA3MDY3MzYxNTAzOTU0NDc0NDg4IiwiZW1haWwiOiJmdWNoc25qQGdtYWlsLmNvbSIsImVtYWlsX3ZlcmlmaWVkIjp0cnVlLCJhdF9oYXNoIjoiaTBOWk5kYWp3UklJbDJvUk9zUUptUSIsImV4cCI6MTUyNjQ5MjUzMywiaXNzIjoiYWNjb3VudHMuZ29vZ2xlLmNvbSIsImp0aSI6IjNmMjc1YjRiY2JmZDU0Y2IxNjZmMzcxNWQ1NTBkMWNmMmUxYThiZGEiLCJpYXQiOjE1MjY0ODg5MzMsIm5hbWUiOiJOYXRoYW4gRm94IiwicGljdHVyZSI6Imh0dHBzOi8vbGg1Lmdvb2dsZXVzZXJjb250ZW50LmNvbS8tbEJSLWE3Z2gwdFkvQUFBQUFBQUFBQUkvQUFBQUFBQUFFUk0vNDFHUk43cDNNVzQvczk2LWMvcGhvdG8uanBnIiwiZ2l2ZW5fbmFtZSI6Ik5hdGhhbiIsImZhbWlseV9uYW1lIjoiRm94IiwibG9jYWxlIjoiZW4ifQ.pOoIMLZgZIFP-fgQirCRRK31ap_CO7WZDeHge-U5GoAvF0VdkoSDSL-1-8d93qKb8IWzi2iS2MgaLekcX8eELM5x39Th1sBwjQGjYr5AXmqE53WDQiqvKzrz-BZ3ay0uSAMllxWfFi62BkSP3m1HJNWyUWrUf6GyI-Vy024dtrX9Qq_BOznJWbQVhHf5aA7x5AAoLHZ_PmzxbUlDQ7Go6FD7sgkoksZI4Cp77HZJMXXGVOrvvXJkpctTcuBZ2P-2filLmb29JIm0e4McOjeHQTV7XNGdzTZoyeSZcU5xTVFQK89e-SIPHKyaL7TAr_faBbTGzVryYfa2VFyKi7Z9gA";
const JWKS: &'static str = r#"{
 "keys": [
  {
   "kty": "RSA",
   "alg": "RS256",
   "use": "sig",
   "kid": "3f3ef9c7803cd0b8d75247ee0d31fdd5c2cf3812",
   "n": "xM3ZHCgrJLe8y0rBZUWHOS1pCpJ2PjM_gw0WI9D0rljoZ7zWQpEC5UwpWaJqqDKxokt-kKP9GYXILqEsZrQ86qXvRZDPrP39RUjMl3Yl0hE4PlTx3aXuSE8SYqy506yduKjHw3seQHBiqSkVdLXSXqsEKUUrtFEgUxwL5L0yU4N3uJcAWK-oka8RxQSFJEilX5UOH-Qmz4UEeIr7Ma8cdsjibUc6xC9SRJtblmAdDDA_-1aMAJuYH8tGYnpTftwKbaaD0btq0LIzrsFnLu2--jaBul4u0k0jukolnUP0XSqE6NEc0iHTCdbKHZN6LrKVZoUqncTAS7Qa6TbgN1-lHw",
   "e": "AQAB"
  },
  {
   "kty": "RSA",
   "alg": "RS256",
   "use": "sig",
   "kid": "a748e9f767159f667a0223318de0b2329e544362",
   "n": "tuhr2NvyeXM215R3uvFHL040vM_jQvynwALBRCO0GPy4TxicZmmIEr3nxRsv7c2KNTQUltaiImSocdUwCczQYtCokb9TIx225hqoD-3Mr6dmqkicMcdjqVgjShRzgcHX7c1ipi9r7YvePdOyQutr-SrT9qHFbC5B5CGrY5J3VsEq6wNVeFwto9utMbn7YmENMJp5ws3O3p7YkSrRAxdhzVefciUWD3E6PZrDlcNBUVjKX1lTWfpcfKAUVqUT0Kf2_A1QCqMr1Sjsj8PGeAMtslsK1N59QhwCAarNaEW1H02iFqSalJpgSlw-wN6XMyc1wnIBpstJrjnFwvN0jTe34w",
   "e": "AQAB"
  }
 ]
}"#;
const AUDIENCE: &'static str =
    "37772117408-qjqo9hca513pdcunumt7gk08ii6te8is.apps.googleusercontent.com";

#[derive(Default)]
struct TestKeyProvider {
    call_count: Arc<std::sync::RwLock<u8>>,
}

#[cfg(feature = "blocking")]
impl KeyProvider for TestKeyProvider {
    fn get_key(&mut self, key_id: &str) -> Result<Option<JsonWebKey>, ()> {
        let set: JsonWebKeySet = serde_json::from_str(JWKS).unwrap();
        *self.call_count.write().unwrap() += 1;
        Ok(set.get_key(key_id))
    }
}

#[cfg(feature = "async")]
#[async_trait]
impl AsyncKeyProvider for TestKeyProvider {
    async fn get_key_async(&mut self, key_id: &str) -> Result<Option<JsonWebKey>, ()> {
        let set: JsonWebKeySet = serde_json::from_str(JWKS).unwrap();
        *self.call_count.write().unwrap() += 1;
        Ok(set.get_key(key_id))
    }
}

#[cfg(feature = "blocking")]
#[test]
pub fn decode_keys() {
    TestKeyProvider::default()
        .get_key("3f3ef9c7803cd0b8d75247ee0d31fdd5c2cf3812")
        .unwrap();
    TestKeyProvider::default()
        .get_key("a748e9f767159f667a0223318de0b2329e544362")
        .unwrap();
}

#[cfg(feature = "blocking")]
#[test]
pub fn test_client() {
    let client =
        Client::builder("37772117408-qjqo9hca513pdcunumt7gk08ii6te8is.apps.googleusercontent.com")
            .custom_key_provider(TestKeyProvider::default())
            .build();
    assert_eq!(client.verify_token(TOKEN).map(|_| ()), Err(Error::Expired));
}

#[cfg(feature = "blocking")]
#[test]
pub fn test_client_invalid_client_id() {
    let client = Client::builder("invalid client id")
        .custom_key_provider(TestKeyProvider::default())
        .build();
    let result = client.verify_token(TOKEN).map(|_| ());
    assert_eq!(result, Err(Error::InvalidToken))
}

#[cfg(feature = "blocking")]
#[test]
pub fn test_id_token() {
    let client = Client::builder(AUDIENCE)
        .custom_key_provider(TestKeyProvider::default())
        .unsafe_ignore_expiration()
        .build();
    let id_token = client
        .verify_id_token(TOKEN)
        .expect("id token should be valid");
    assert_eq!(id_token.get_claims().get_audience(), AUDIENCE);
    assert_eq!(id_token.get_payload().get_domain(), None);
    assert_eq!(id_token.get_payload().get_email(), "fuchsnj@gmail.com");
}

#[cfg(feature = "async")]
#[tokio::test]
async fn decode_keys_async() {
    TestKeyProvider::default()
        .get_key_async("3f3ef9c7803cd0b8d75247ee0d31fdd5c2cf3812")
        .await
        .unwrap();
    TestKeyProvider::default()
        .get_key_async("a748e9f767159f667a0223318de0b2329e544362")
        .await
        .unwrap();
}

#[cfg(feature = "async")]
#[tokio::test]
async fn test_client_async() {
    let client = TokioClient::builder(
        "37772117408-qjqo9hca513pdcunumt7gk08ii6te8is.apps.googleusercontent.com",
    )
    .custom_key_provider(TestKeyProvider::default())
    .build();
    assert_eq!(
        client.verify_token_async(TOKEN).await.map(|_| ()),
        Err(Error::Expired)
    );
}

#[cfg(feature = "async")]
#[tokio::test]
async fn test_client_invalid_client_id_async() {
    let client = TokioClient::builder("invalid client id")
        .custom_key_provider(TestKeyProvider::default())
        .build();
    let result = client.verify_token_async(TOKEN).await.map(|_| ());
    assert_eq!(result, Err(Error::InvalidToken))
}

#[cfg(feature = "async")]
#[tokio::test]
async fn test_id_token_async() {
    let client = TokioClient::builder(AUDIENCE)
        .custom_key_provider(TestKeyProvider::default())
        .unsafe_ignore_expiration()
        .build();
    let id_token = client
        .verify_id_token_async(TOKEN)
        .await
        .expect("id token should be valid");
    assert_eq!(id_token.get_claims().get_audience(), AUDIENCE);
    assert_eq!(id_token.get_payload().get_domain(), None);
    assert_eq!(id_token.get_payload().get_email(), "fuchsnj@gmail.com");
}

#[cfg(feature = "async")]
#[tokio::test]
async fn test_deadlock_prevention() {
    let client = TokioClient::builder(AUDIENCE)
        .unsafe_ignore_expiration()
        .build();
    join_all((0..10u8).map(|_| verify_token_async(&client))).await;
}

#[cfg(feature = "async")]
async fn verify_token_async(client: &TokioClient) {
    let result = client.verify_token_async(TOKEN).await;
    assert_eq!(result, Err(Error::InvalidToken));
}<|MERGE_RESOLUTION|>--- conflicted
+++ resolved
@@ -1,24 +1,15 @@
 use std::sync::Arc;
 
 use super::*;
-<<<<<<< HEAD
-=======
-#[cfg(feature = "async")]
-use crate::client::TokioClient;
-use crate::error::Error;
->>>>>>> 53555d18
+use crate::{error::Error, client::GoogleSigninTokioClient};
 use crate::jwk::JsonWebKey;
 use crate::jwk::JsonWebKeySet;
 #[cfg(feature = "async")]
 use crate::key_provider::AsyncKeyProvider;
 #[cfg(feature = "blocking")]
 use crate::key_provider::KeyProvider;
-<<<<<<< HEAD
-use crate::error::Error;
-=======
 #[cfg(feature = "async")]
 use futures::future::join_all;
->>>>>>> 53555d18
 
 #[cfg(feature = "async")]
 use async_trait::async_trait;
@@ -133,13 +124,14 @@
 #[cfg(feature = "async")]
 #[tokio::test]
 async fn test_client_async() {
-    let client = TokioClient::builder(
+    let client = Client::builder(
         "37772117408-qjqo9hca513pdcunumt7gk08ii6te8is.apps.googleusercontent.com",
     )
     .custom_key_provider(TestKeyProvider::default())
+    .tokio()
     .build();
     assert_eq!(
-        client.verify_token_async(TOKEN).await.map(|_| ()),
+        client.verify_token(TOKEN).await.map(|_| ()),
         Err(Error::Expired)
     );
 }
@@ -147,22 +139,24 @@
 #[cfg(feature = "async")]
 #[tokio::test]
 async fn test_client_invalid_client_id_async() {
-    let client = TokioClient::builder("invalid client id")
+    let client = Client::builder("invalid client id")
+        .tokio()
         .custom_key_provider(TestKeyProvider::default())
         .build();
-    let result = client.verify_token_async(TOKEN).await.map(|_| ());
+    let result = client.verify_token(TOKEN).await.map(|_| ());
     assert_eq!(result, Err(Error::InvalidToken))
 }
 
 #[cfg(feature = "async")]
 #[tokio::test]
 async fn test_id_token_async() {
-    let client = TokioClient::builder(AUDIENCE)
+    let client = Client::builder(AUDIENCE)
+        .tokio()
         .custom_key_provider(TestKeyProvider::default())
         .unsafe_ignore_expiration()
         .build();
     let id_token = client
-        .verify_id_token_async(TOKEN)
+        .verify_id_token(TOKEN)
         .await
         .expect("id token should be valid");
     assert_eq!(id_token.get_claims().get_audience(), AUDIENCE);
@@ -173,14 +167,15 @@
 #[cfg(feature = "async")]
 #[tokio::test]
 async fn test_deadlock_prevention() {
-    let client = TokioClient::builder(AUDIENCE)
+    let client = Client::builder(AUDIENCE)
+        .tokio()
         .unsafe_ignore_expiration()
         .build();
     join_all((0..10u8).map(|_| verify_token_async(&client))).await;
 }
 
 #[cfg(feature = "async")]
-async fn verify_token_async(client: &TokioClient) {
-    let result = client.verify_token_async(TOKEN).await;
+async fn verify_token_async(client: &GoogleSigninTokioClient) {
+    let result = client.verify_token(TOKEN).await;
     assert_eq!(result, Err(Error::InvalidToken));
 }