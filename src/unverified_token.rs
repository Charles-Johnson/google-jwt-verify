<<<<<<< HEAD
use std::{
    sync::Arc,
    time::{SystemTime, UNIX_EPOCH},
};
=======
#[cfg(feature = "blocking")]
use std::sync::Mutex;
use std::{fmt::Debug, sync::Arc};
>>>>>>> 73bbee87

use serde::Deserialize;

use crate::error::InvalidError::{InvalidClaims, InvalidKeyId, TokenFormat};
#[cfg(feature = "async")]
use crate::key_provider::AsyncKeyProvider;
#[cfg(feature = "blocking")]
use crate::key_provider::KeyProvider;
use crate::{base64_decode, header::Header, jwk::JsonWebKey, validator::Validator, Error, Token};
use crate::{
    error::TokenSegmentError,
    error::{JsonDeserializationError, TokenValidationError},
};

#[derive(Debug)]
<<<<<<< HEAD
pub struct UnverifiedToken<P> {
=======
pub struct UnverifiedToken<P, C> {
>>>>>>> 73bbee87
    header: Header,
    signed_body: String,
    signature: Vec<u8>,
    claims: C,
    json_payload: P,
}

impl<P, C> UnverifiedToken<P, C>
where
<<<<<<< HEAD
    for<'a> P: Deserialize<'a> + std::fmt::Debug,
=======
    for<'a> P: Deserialize<'a>,
    for<'a> C: Deserialize<'a> + Clone + Debug,
>>>>>>> 73bbee87
{
    pub fn validate<V>(
        token_string: &str,
        validator: &V,
        current_timestamp: u64,
    ) -> Result<Self, TokenValidationError<V::ClaimsError>>
    where
        V: Validator<RequiredClaims = C>,
    {
        let mut segments = token_string.split('.');
        let encoded_header = segments
            .next()
<<<<<<< HEAD
            .ok_or(Error::InvalidToken(TokenFormat("header".to_string())))?;
        let encoded_payload = segments
            .next()
            .ok_or(Error::InvalidToken(TokenFormat("payload".to_string())))?;
        let encoded_signature = segments
            .next()
            .ok_or(Error::InvalidToken(TokenFormat("signature".to_string())))?;
=======
            .ok_or(TokenValidationError::Header(TokenSegmentError::Absent))?;
        let encoded_payload = segments
            .next()
            .ok_or(TokenValidationError::Payload(TokenSegmentError::Absent))?;
        let encoded_signature = segments
            .next()
            .ok_or(TokenValidationError::Signature(TokenSegmentError::Absent))?;
>>>>>>> 73bbee87

        let header: Header = serde_json::from_slice(
            &base64_decode(&encoded_header).map_err(|e| TokenValidationError::Header(e.into()))?,
        )
        .map_err(|e| TokenValidationError::Json(JsonDeserializationError::Header(e)))?;
        let signed_body = format!("{}.{}", encoded_header, encoded_payload);
<<<<<<< HEAD
        let signature = base64_decode(&encoded_signature)?;
        let payload = base64_decode(&encoded_payload)?;
        let claims: RequiredClaims = serde_json::from_slice(&payload)?;
        if claims.get_audience() != client_id {
            return Err(Error::InvalidToken(InvalidClaims("aud".to_string())));
        }
        let issuer = claims.get_issuer();
        if issuer != "https://accounts.google.com" && issuer != "accounts.google.com" {
            return Err(Error::InvalidToken(InvalidClaims("iss".to_string())));
        }
        let current_timestamp = SystemTime::now()
            .duration_since(UNIX_EPOCH)
            .unwrap()
            .as_secs();
        if check_expiration && claims.get_expires_at() < current_timestamp {
            return Err(Error::Expired);
        }
        if claims.get_issued_at() > claims.get_expires_at() {
            return Err(Error::InvalidToken(InvalidClaims("iat > exp".to_string())));
        }
        let json_payload: P = serde_json::from_slice(&payload)?;
=======
        let signature = base64_decode(&encoded_signature)
            .map_err(|e| TokenValidationError::Signature(e.into()))?;
        let payload =
            base64_decode(&encoded_payload).map_err(|e| TokenValidationError::Payload(e.into()))?;
        let claims: V::RequiredClaims = serde_json::from_slice(&payload)
            .map_err(|e| TokenValidationError::Json(JsonDeserializationError::Claims(e)))?;
        validator.validate_claims(&claims, current_timestamp)?;
        let json_payload: P = serde_json::from_slice(&payload)
            .map_err(|e| TokenValidationError::Json(JsonDeserializationError::Payload(e)))?;
>>>>>>> 73bbee87
        Ok(Self {
            claims,
            signature,
            signed_body,
            json_payload,
            header,
        })
    }
}

impl<P, C> UnverifiedToken<P, C>
where
    C: Clone + for<'a> Deserialize<'a> + Debug,
{
    #[cfg(feature = "blocking")]
<<<<<<< HEAD
    pub fn verify<KP: KeyProvider>(
        self,
        key_provider: &Arc<std::sync::Mutex<KP>>,
    ) -> Result<Token<P>, Error> {
=======
    pub fn verify<KP: KeyProvider, V: Validator<RequiredClaims = C>>(
        self,
        key_provider: &Arc<Mutex<KP>>,
    ) -> Result<Token<P, C>, Error<V::ClaimsError>> {
>>>>>>> 73bbee87
        let key_id = self.header.key_id.clone();
        self.verify_with_key::<V>(key_provider.lock().unwrap().get_key(&key_id))
    }
    #[cfg(feature = "async")]
    pub async fn verify_async<KP: AsyncKeyProvider, V: Validator<RequiredClaims = C>>(
        self,
        key_provider: &Arc<tokio::sync::Mutex<KP>>,
    ) -> Result<Token<P, V::RequiredClaims>, Error<V::ClaimsError>> {
        let key_id = self.header.key_id.clone();
        self.verify_with_key::<V>(key_provider.lock().await.get_key_async(&key_id).await)
    }
    fn verify_with_key<V: Validator<RequiredClaims = C>>(
        self,
        key: Result<Option<JsonWebKey>, ()>,
    ) -> Result<Token<P, V::RequiredClaims>, Error<V::ClaimsError>> {
        let key = match key {
            Ok(Some(key)) => key,
<<<<<<< HEAD
            Ok(None) => return Err(Error::InvalidToken(InvalidKeyId)),
=======
            Ok(None) => return Err(Error::KeyDoesNotExist),
>>>>>>> 73bbee87
            Err(_) => return Err(Error::RetrieveKeyFailure),
        };
        key.verify(self.signed_body.as_bytes(), &self.signature)
            .map_err(|e| Error::Verification {
                kid: key.get_id(),
                source: e.into(),
            })?;
        Ok(Token::new(self.claims, self.json_payload))
    }
}<|MERGE_RESOLUTION|>--- conflicted
+++ resolved
@@ -1,17 +1,9 @@
-<<<<<<< HEAD
-use std::{
-    sync::Arc,
-    time::{SystemTime, UNIX_EPOCH},
-};
-=======
 #[cfg(feature = "blocking")]
 use std::sync::Mutex;
 use std::{fmt::Debug, sync::Arc};
->>>>>>> 73bbee87
 
 use serde::Deserialize;
 
-use crate::error::InvalidError::{InvalidClaims, InvalidKeyId, TokenFormat};
 #[cfg(feature = "async")]
 use crate::key_provider::AsyncKeyProvider;
 #[cfg(feature = "blocking")]
@@ -23,11 +15,7 @@
 };
 
 #[derive(Debug)]
-<<<<<<< HEAD
-pub struct UnverifiedToken<P> {
-=======
 pub struct UnverifiedToken<P, C> {
->>>>>>> 73bbee87
     header: Header,
     signed_body: String,
     signature: Vec<u8>,
@@ -37,12 +25,8 @@
 
 impl<P, C> UnverifiedToken<P, C>
 where
-<<<<<<< HEAD
-    for<'a> P: Deserialize<'a> + std::fmt::Debug,
-=======
     for<'a> P: Deserialize<'a>,
     for<'a> C: Deserialize<'a> + Clone + Debug,
->>>>>>> 73bbee87
 {
     pub fn validate<V>(
         token_string: &str,
@@ -55,15 +39,6 @@
         let mut segments = token_string.split('.');
         let encoded_header = segments
             .next()
-<<<<<<< HEAD
-            .ok_or(Error::InvalidToken(TokenFormat("header".to_string())))?;
-        let encoded_payload = segments
-            .next()
-            .ok_or(Error::InvalidToken(TokenFormat("payload".to_string())))?;
-        let encoded_signature = segments
-            .next()
-            .ok_or(Error::InvalidToken(TokenFormat("signature".to_string())))?;
-=======
             .ok_or(TokenValidationError::Header(TokenSegmentError::Absent))?;
         let encoded_payload = segments
             .next()
@@ -71,46 +46,21 @@
         let encoded_signature = segments
             .next()
             .ok_or(TokenValidationError::Signature(TokenSegmentError::Absent))?;
->>>>>>> 73bbee87
 
         let header: Header = serde_json::from_slice(
-            &base64_decode(&encoded_header).map_err(|e| TokenValidationError::Header(e.into()))?,
+            &base64_decode(encoded_header).map_err(|e| TokenValidationError::Header(e.into()))?,
         )
         .map_err(|e| TokenValidationError::Json(JsonDeserializationError::Header(e)))?;
         let signed_body = format!("{}.{}", encoded_header, encoded_payload);
-<<<<<<< HEAD
-        let signature = base64_decode(&encoded_signature)?;
-        let payload = base64_decode(&encoded_payload)?;
-        let claims: RequiredClaims = serde_json::from_slice(&payload)?;
-        if claims.get_audience() != client_id {
-            return Err(Error::InvalidToken(InvalidClaims("aud".to_string())));
-        }
-        let issuer = claims.get_issuer();
-        if issuer != "https://accounts.google.com" && issuer != "accounts.google.com" {
-            return Err(Error::InvalidToken(InvalidClaims("iss".to_string())));
-        }
-        let current_timestamp = SystemTime::now()
-            .duration_since(UNIX_EPOCH)
-            .unwrap()
-            .as_secs();
-        if check_expiration && claims.get_expires_at() < current_timestamp {
-            return Err(Error::Expired);
-        }
-        if claims.get_issued_at() > claims.get_expires_at() {
-            return Err(Error::InvalidToken(InvalidClaims("iat > exp".to_string())));
-        }
-        let json_payload: P = serde_json::from_slice(&payload)?;
-=======
-        let signature = base64_decode(&encoded_signature)
+        let signature = base64_decode(encoded_signature)
             .map_err(|e| TokenValidationError::Signature(e.into()))?;
         let payload =
-            base64_decode(&encoded_payload).map_err(|e| TokenValidationError::Payload(e.into()))?;
+            base64_decode(encoded_payload).map_err(|e| TokenValidationError::Payload(e.into()))?;
         let claims: V::RequiredClaims = serde_json::from_slice(&payload)
             .map_err(|e| TokenValidationError::Json(JsonDeserializationError::Claims(e)))?;
         validator.validate_claims(&claims, current_timestamp)?;
         let json_payload: P = serde_json::from_slice(&payload)
             .map_err(|e| TokenValidationError::Json(JsonDeserializationError::Payload(e)))?;
->>>>>>> 73bbee87
         Ok(Self {
             claims,
             signature,
@@ -126,17 +76,10 @@
     C: Clone + for<'a> Deserialize<'a> + Debug,
 {
     #[cfg(feature = "blocking")]
-<<<<<<< HEAD
-    pub fn verify<KP: KeyProvider>(
-        self,
-        key_provider: &Arc<std::sync::Mutex<KP>>,
-    ) -> Result<Token<P>, Error> {
-=======
     pub fn verify<KP: KeyProvider, V: Validator<RequiredClaims = C>>(
         self,
         key_provider: &Arc<Mutex<KP>>,
     ) -> Result<Token<P, C>, Error<V::ClaimsError>> {
->>>>>>> 73bbee87
         let key_id = self.header.key_id.clone();
         self.verify_with_key::<V>(key_provider.lock().unwrap().get_key(&key_id))
     }
@@ -154,17 +97,13 @@
     ) -> Result<Token<P, V::RequiredClaims>, Error<V::ClaimsError>> {
         let key = match key {
             Ok(Some(key)) => key,
-<<<<<<< HEAD
-            Ok(None) => return Err(Error::InvalidToken(InvalidKeyId)),
-=======
             Ok(None) => return Err(Error::KeyDoesNotExist),
->>>>>>> 73bbee87
             Err(_) => return Err(Error::RetrieveKeyFailure),
         };
         key.verify(self.signed_body.as_bytes(), &self.signature)
-            .map_err(|e| Error::Verification {
+            .map_err(|source| Error::Verification {
                 kid: key.get_id(),
-                source: e.into(),
+                source,
             })?;
         Ok(Token::new(self.claims, self.json_payload))
     }
