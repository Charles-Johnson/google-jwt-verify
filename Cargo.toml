[package]
name = "google-jwt-verify"
version = "0.3.0"
authors = ["Nathan Fox <fuchsnj@gmail.com>"]
readme = "README.md"
repository = "https://github.com/fuchsnj/google-jwt-verify"
license = "MIT/Apache-2.0"
description = """
A client to verify Google JSON web tokens
"""
edition = "2021"

[features]
default = ["blocking", "native-ssl"]
async = ["async-trait", "tokio"]
blocking = ["reqwest/blocking"]
native-ssl = ["reqwest/default", "dep:openssl"]
rust-ssl = ["reqwest/rustls-tls-native-roots", "dep:ring"]

[dependencies]
<<<<<<< HEAD
async-trait = {version = "~0.1", optional = true}
openssl = { version = "~0.10", optional = true }
base64 = "~0.22"
serde = "~1.0"
serde_json = "~1.0"
serde_derive = "~1.0"
reqwest = { version = "0.11.26", default-features = false }
http = "0.2" # reqwest 0.11.26 uses this version
cache_control = "~0.2"
tokio = {version = "1", optional = true}
ring = { version = "=0.17.8", optional = true }
=======
async-trait = {version = "0.1.42", optional = true}
openssl = "0.10.28"
base64 = "0.11.0"
serde = "1.0.104"
serde_json = "1.0.48"
serde_derive = "1.0.104"
reqwest = {version="0.10.4"}
headers = "0.3.1"
tokio = {version = "0.2", optional = true}
thiserror = "1"
>>>>>>> 73bbee87

[dev-dependencies]
tokio = {version = "1", features = ["macros"]}
futures = "0.3"<|MERGE_RESOLUTION|>--- conflicted
+++ resolved
@@ -18,7 +18,6 @@
 rust-ssl = ["reqwest/rustls-tls-native-roots", "dep:ring"]
 
 [dependencies]
-<<<<<<< HEAD
 async-trait = {version = "~0.1", optional = true}
 openssl = { version = "~0.10", optional = true }
 base64 = "~0.22"
@@ -30,18 +29,8 @@
 cache_control = "~0.2"
 tokio = {version = "1", optional = true}
 ring = { version = "=0.17.8", optional = true }
-=======
-async-trait = {version = "0.1.42", optional = true}
-openssl = "0.10.28"
-base64 = "0.11.0"
-serde = "1.0.104"
-serde_json = "1.0.48"
-serde_derive = "1.0.104"
-reqwest = {version="0.10.4"}
 headers = "0.3.1"
-tokio = {version = "0.2", optional = true}
 thiserror = "1"
->>>>>>> 73bbee87
 
 [dev-dependencies]
 tokio = {version = "1", features = ["macros"]}
